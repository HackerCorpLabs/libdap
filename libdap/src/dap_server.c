--- conflicted
+++ resolved
@@ -855,12 +855,6 @@
 
     // Send an important welcome message
     dap_server_send_output_category(server, DAP_OUTPUT_IMPORTANT, "Connected to DAP debugger\n");
-<<<<<<< HEAD
-=======
-
-    // Also send a regular console message with version info
-    dap_server_send_output_category(server, DAP_OUTPUT_CONSOLE, "Mock DAP server version 1.0\n");
->>>>>>> 856b8973
 }
 
 /// @brief Program exiting, we need to send a terminated event to the client and end the DAP adapter
